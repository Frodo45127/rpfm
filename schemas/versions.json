{
<<<<<<< HEAD
  "schemas": [
    {
      "schema_file": "schema_wh.json",
      "version": 3
    },
    {
      "schema_file": "schema_att.json",
      "version": 1
    }
  ]
=======
    "schemas": [
        {
            "schema_file": "schema_wh.json",
            "version": 3
        },
        {
            "schema_file": "schema_att.json",
            "version": 1
        },
        {
            "schema_file": "schema_rom2.json",
            "version": 1
        },
        {
            "schema_file": "schema_are.json",
            "version": 1
        }
    ]
>>>>>>> 4d760354
}<|MERGE_RESOLUTION|>--- conflicted
+++ resolved
@@ -1,16 +1,4 @@
 {
-<<<<<<< HEAD
-  "schemas": [
-    {
-      "schema_file": "schema_wh.json",
-      "version": 3
-    },
-    {
-      "schema_file": "schema_att.json",
-      "version": 1
-    }
-  ]
-=======
     "schemas": [
         {
             "schema_file": "schema_wh.json",
@@ -29,5 +17,4 @@
             "version": 1
         }
     ]
->>>>>>> 4d760354
 }
--- conflicted
+++ resolved
@@ -1662,13 +1662,8 @@
                         let mut sublime_config_path = mymod_path.to_owned();
                         sublime_config_path.push(format!("{}.sublime-project", mymod_path.file_name().unwrap().to_string_lossy()));
 
-<<<<<<< HEAD
-                                let mut luarc_config_path = mymod_path.to_owned();
-                                luarc_config_path.push(".luarc.json");
-=======
                         let mut vscode_extensions_path_file = vscode_config_path.to_owned();
                         vscode_extensions_path_file.push("extensions.json");
->>>>>>> a0d81e2a
 
                         let mut luarc_config_path = mymod_path.to_owned();
                         luarc_config_path.push(".luarc.json");
@@ -1684,15 +1679,9 @@
 }".as_bytes());
                         }
 
-<<<<<<< HEAD
-                                if let Ok(file) = File::create(luarc_config_path) {
-                                    let mut file = BufWriter::new(file);
-                                    let _ = file.write_all(format!("
-=======
                         if let Ok(file) = File::create(luarc_config_path) {
                             let mut file = BufWriter::new(file);
                             let _ = file.write_all(format!("
->>>>>>> a0d81e2a
 {{
     \"workspace.library\": [
         \"{folder}/global/\",
@@ -1729,11 +1718,6 @@
         }}
     ]
 }}").as_bytes());
-<<<<<<< HEAD
-                                }
-                            }
-=======
->>>>>>> a0d81e2a
                         }
                     }
                 }

### Localization for RPFM-UI - English

## These two need to be changed for special builds, so they go first.

title_only_for_the_brave = Only For The Brave
message_only_for_the_brave = <p>This version has been marked as "Only For The Brave". This means its a beta version containing certain highly unstable/untested features that may cause issues for people using it. But... you can check features before anyone else.</p>

    <p>If you don't want the risk, please change the update channel back to stable and check for updates. That should revert your RPFM installation back to the latest stable version.</p>

    <p>So, in "Only For The Brave" versions, it's hightly reccomended that you make backups of your mods before using RPFM with them. Below are the list of unstable features of this version:</p>
    <ul>
        <li>RigidModel Editor: it has been updated, but it barely received testing. If you're going to edit mods with RigidModels and don't want to edit them by accident, you can disable it in the settings.</li>
        <li>ESF Editor: It has received only very limited testing. If you're going to edit mods with ESF/CCD/SAVE files and don't want to edit them by accident, you can disable it in the settings.</li>
    </ul>

    <p>Notes about the RigidModel Editor:</p>
    <ul>
        <li>There are certain buttons that may look like they do nothing. They should work properly on a future update.</li>
    </ul>

    <p>Notes about the ESF Editor:</p>
    <ul>
        <li>It only supports one ESF format (may not open files too old).</li>
        <li>It doesn't support importing/exporting.</li>
        <li>It doesn't support editing compressed nodes.</li>
        <li>The "Label" texts are placeholders. Ignore them.</li>
        <li>Certain numeric fields may accept values higher than they should. It's only an UI issue. The backend already check for those and fix them.</li>
        <li>The decoder/encoder is not yet optimized for performance, so it takes some time for it to decode/encode ESF files. This means opening ESF and saving them will take longer.</li>
    </ul>

## General Localization

gen_loc_accept = Accept
gen_loc_create = Create
gen_loc_packedfile = PackedFile
gen_loc_packfile = PackFile
gen_loc_packfile_contents = PackFile Contents

gen_loc_column = Column
gen_loc_row = Row
gen_loc_match = Match
gen_loc_length = Length

trololol = queek_headtaker_yes_yes

### mod.rs localization

## Menu Bar

menu_bar_packfile = &PackFile
menu_bar_view = &View
menu_bar_mymod = &MyMod
menu_bar_game_selected = &Game Selected
menu_bar_special_stuff = &Special Stuff
menu_bar_templates = Templates
menu_bar_about = &About
menu_bar_debug = &Debug

## PackFile Menu

new_packfile = &New PackFile
open_packfile = &Open PackFile
save_packfile = &Save PackFile
save_packfile_as = Save PackFile &As...
packfile_install = &Install
packfile_uninstall = &Uninstall
load_all_ca_packfiles = &Load All CA PackFiles
preferences = &Preferences
quit = &Quit
open_recent = Open Recent
open_from_content = Open From Content
open_from_data = Open From Data
change_packfile_type = &Change PackFile Type

## Change Packfile Type Menu

packfile_type_boot = &Boot
packfile_type_release = &Release
packfile_type_patch = &Patch
packfile_type_mod = &Mod
packfile_type_movie = Mo&vie
packfile_type_other = &Other

change_packfile_type_header_is_extended = &Header Is Extended
change_packfile_type_index_includes_timestamp = &Index Includes Timestamp
change_packfile_type_index_is_encrypted = Index Is &Encrypted
change_packfile_type_data_is_encrypted = &Data Is Encrypted
change_packfile_type_data_is_compressed = Data Is &Compressed

## MyMod Menu

mymod_new = &New MyMod
mymod_delete_selected = &Delete Selected MyMod
mymod_import = Import
mymod_export = Export

mymod_name = Name of the Mod:
mymod_name_default = For example: one_ring_for_me
mymod_game = Game of the Mod:

## View Menu

view_toggle_packfile_contents = Toggle &PackFile Contents
view_toggle_global_search_panel = Toggle Global Search Window
view_toggle_diagnostics_panel = Toggle Diagnostics Window

## Game Selected Menu

game_selected_launch_game = Launch Game Selected
game_selected_open_game_data_folder = Open Game's Data Folder
game_selected_open_game_assembly_kit_folder = Open Game's Assembly Kit Folder
game_selected_open_config_folder = Open RPFM's Config Folder

## Special Stuff

special_stuff_optimize_packfile = &Optimize PackFile
special_stuff_patch_siege_ai = &Patch Siege AI
special_stuff_select_ak_folder = Select Assembly Kit's Folder
special_stuff_select_raw_db_folder = Select Raw DB Folder

## Templates Menu
templates_open_custom_templates_folder = Open Custom Template Folder
templates_open_official_templates_folder = Open Official Template Folder
templates_save_packfile_to_template = Save PackFile to Template
templates_load_custom_template_to_packfile = Load Custom Templates to PackFile
templates_load_official_template_to_packfile = Load Official Templates to PackFile

## About Menu

about_about_qt = About &Qt
about_about_rpfm = About RPFM
about_open_manual = &Open Manual
about_patreon_link = &Support me on Patreon
about_check_updates = &Check Updates
about_check_schema_updates = Check Schema &Updates

## Debug Menu

update_current_schema_from_asskit = Update currently loaded Schema with Assembly Kit
generate_schema_diff = Generate Schema Diff

### app_ui_extra.rs localisation

## Update Stuff

update_checker = Update Checker
update_schema_checker = Update Schema Checker
update_template_checker = Update Template Checker
update_searching = Searching for updates...
update_button = &Update
update_in_prog = <p>Downloading updates, don't close this window...</p> <p>This may take a while.</p>
update_no_local_schema = <p>No local schemas found. Do you want to download the lastest ones?</p><p><b>NOTE:</b> Schemas are needed for opening tables, locs and other PackedFiles. No schemas means you cannot edit tables.</p>
update_no_local_template = <p>No local templates found. Do you want to download the lastest ones?</p><p><b>NOTE:</b> Templates are useful to bootstraps mods in a few clicks.</p>

## Folder Dialogues

new_folder_default = new_folder
new_folder = New Folder

## PackedFile Dialogues

new_file_default = new_file
new_db_file = New DB PackedFile
new_loc_file = New Loc PackedFile
new_txt_file = New Text PackedFile
new_animpack_file = New AnimPack
new_packedfile_name = New PackedFile's Name

packedfile_filter = Type here to filter the tables of the list. Works with Regex too!

merge_tables = Merge Tables
merge_tables_new_name = Write the name of the new file here.
merge_tables_delete_option = Delete original tables

## External FileDialog

open_packfiles = Open PackFiles

### tips.rs

## PackFile menu tips

tt_packfile_new_packfile = Creates a new PackFile and open it. Remember to save it later if you want to keep it!
tt_packfile_open_packfile = Open an existing PackFile, or multiple existing PackFiles into one.
tt_packfile_save_packfile = Save the changes made in the currently open PackFile to disk.
tt_packfile_save_packfile_as = Save the currently open PackFile as a new PackFile, instead of overwriting the original one.
tt_packfile_install = Copy the currently selected PackFile into the data folder of the GameSelected.
tt_packfile_uninstall = Removes the currently selected PackFile from the data folder of the GameSelected.
tt_packfile_load_all_ca_packfiles = Try to load every PackedFile from every vanilla PackFile of the selected game into RPFM at the same time, using lazy-loading to load the PackedFiles. Keep in mind that if you try to save it, your PC may die.
tt_packfile_preferences = Open the Preferences/Settings dialog.
tt_packfile_quit = Exit the Program.

tt_change_packfile_type_boot = Changes the PackFile's Type to Boot. You should never use it.
tt_change_packfile_type_release = Changes the PackFile's Type to Release. You should never use it.
tt_change_packfile_type_patch = Changes the PackFile's Type to Patch. You should never use it.
tt_change_packfile_type_mod = Changes the PackFile's Type to Mod. You should use this for mods that should show up in the Mod Manager.
tt_change_packfile_type_movie = Changes the PackFile's Type to Movie. You should use this for mods that'll always be active, and will not show up in the Mod Manager.
tt_change_packfile_type_other = Changes the PackFile's Type to Other. This is for PackFiles without write support, so you should never use it.

tt_change_packfile_type_data_is_encrypted = If checked, the data of the PackedFiles in this PackFile is encrypted. Saving this kind of PackFiles is NOT SUPPORTED.
tt_change_packfile_type_index_includes_timestamp = If checked, the PackedFile Index of this PackFile includes the 'Last Modified' date of every PackedFile. Note that PackFiles with this enabled WILL NOT SHOW UP as mods in the official launcher.
tt_change_packfile_type_index_is_encrypted = If checked, the PackedFile Index of this PackFile is encrypted. Saving this kind of PackFiles is NOT SUPPORTED.
tt_change_packfile_type_header_is_extended = If checked, the header of this PackFile is extended by 20 bytes. Only seen in Arena PackFiles with encryption. Saving this kind of PackFiles is NOT SUPPORTED.
tt_change_packfile_type_data_is_compressed = If checked, the data of each PackedFile in the open PackFile will be compressed on save. If you want to decompress a PackFile, disable this, then save it.

## MyMod menu tips

tt_mymod_new = Open the dialog to create a new MyMod.
tt_mymod_delete_selected = Delete the currently selected MyMod.

tt_mymod_import = Move all of the contents of the MyMod folder into the .pack file. If any files have been removed in the MyMod folder, they will be deleted in the .pack file.
tt_mymod_export = Move all of the contents from the .pack file into the MyMod folder. If any files have been removed from the .pack, they will be deleted in the MyMod folder.

## GameSelected menu tips

tt_game_selected_launch_game = Tries to launch the currently selected game on steam.
tt_game_selected_open_game_data_folder = Tries to open the currently selected game's Data folder (if exists) in the default file manager.
tt_game_selected_open_game_assembly_kit_folder = Tries to open the currently selected game's Assembly Kit folder (if exists) in the default file manager.
tt_game_selected_open_config_folder = Tries to open RPFM's config folder, where the config/schemas/ctd reports are.

tt_game_selected_troy = Sets 'TW:Troy' as 'Game Selected'.
tt_game_selected_three_kingdoms = Sets 'TW:Three Kingdoms' as 'Game Selected'.
tt_game_selected_warhammer_2 = Sets 'TW:Warhammer 2' as 'Game Selected'.
tt_game_selected_warhammer = Sets 'TW:Warhammer' as 'Game Selected'.
tt_game_selected_thrones_of_britannia = Sets 'TW: Thrones of Britannia' as 'Game Selected'.
tt_game_selected_attila = Sets 'TW:Attila' as 'Game Selected'.
tt_game_selected_rome_2 = Sets 'TW:Rome 2' as 'Game Selected'.
tt_game_selected_shogun_2 = Sets 'TW:Shogun 2' as 'Game Selected'.
tt_game_selected_napoleon = Sets 'TW:Napoleon' as 'Game Selected'.
tt_game_selected_empire = Sets 'TW:Empire' as 'Game Selected'.
tt_game_selected_arena = Sets 'TW:Arena' as 'Game Selected'.

## Special Stuff menu tips

tt_optimize_packfile = Check and remove any data in DB Tables and Locs (Locs only for english users) that is unchanged from the base game. That means your mod will only contain the stuff you change, avoiding incompatibilities with other mods.
tt_patch_siege_ai = Patch & Clean an exported map's PackFile. It fixes the Siege AI (if it has it) and remove useless xml files that bloat the PackFile, reducing his size.

## About menu tips

tt_about_about_qt = Info about Qt, the UI Toolkit used to make this program.
tt_about_about_rpfm = Info about RPFM.
tt_about_open_manual = Open RPFM's Manual in a PDF Reader.
tt_about_patreon_link = Open RPFM's Patreon page. Even if you are not interested in becoming a Patron, check it out. I post info about the next updates and in-dev features from time to time.
tt_about_check_updates = Checks if there is any update available for RPFM.
tt_about_check_schema_updates = Checks if there is any update available for the schemas. This is what you have to use after a game's patch.

### global_search_ui/mod.rs

global_search = Global Search
global_search_info = Search Info
global_search_search = Search
global_search_replace = Replace
global_search_replace_all = Replace All
global_search_clear = Clear
global_search_case_sensitive = Case Sensitive
global_search_use_regex = Use Regex
global_search_search_on = Search On

global_search_all = All
global_search_db = DB
global_search_loc = LOC
global_search_txt = Text
global_search_schemas = Schemas

## Filter Dialogues

global_search_db_matches = DB Matches
global_search_loc_matches = Loc Matches
global_search_txt_matches = Text Matches
global_search_schema_matches = Schema Matches

global_search_match_packedfile_column = PackedFile/Column
global_search_match_packedfile_text = PackedFile/Text

global_search_versioned_file = VersionFiled (Type, Name)/Column Name
global_search_definition_version = Definition Version
global_search_column_index = Column Index

## tips

tt_global_search_use_regex_checkbox = Enable search using Regex. Keep in mind that RPFM will fallback to a normal pattern search if the provided Regex is invalid.
tt_global_search_case_sensitive_checkbox = Enable case sensitive search. Pretty self-explanatory.
tt_global_search_search_on_all_checkbox = Include all searchable PackedFiles/Schemas on the search.
tt_global_search_search_on_dbs_checkbox = Include DB Tables on the search.
tt_global_search_search_on_locs_checkbox = Include LOC Tables on the search.
tt_global_search_search_on_texts_checkbox = Include any kind of Text PackedFile on the search.
tt_global_search_search_on_schemas_checkbox = Include the currently loaded Schema on the search.

### Open PackedFile Dialog

open_packedfile_dialog_1 = Are you sure?
open_packedfile_dialog_2 = One or more of the PackedFiles you want to replace/delete is open. Are you sure you want to do it? Hitting yes will close it.

### TreeView Text/Filter

treeview_aai = AaI
treeview_autoexpand = Auto-Expand Matches
treeview_expand_all = &Expand All
treeview_collapse_all = &Collapse All

### TreeView Tips

tt_context_menu_add_file = Add one or more files to the currently open PackFile. Existing files are not overwriten!
tt_context_menu_add_folder = Add a folder to the currently open PackFile. Existing files are not overwriten!
tt_context_menu_add_from_packfile = Add files from another PackFile to the currently open PackFile. Existing files are not overwriten!
tt_context_menu_check_tables = Check all the DB Tables of the currently open PackFile for dependency errors.
tt_context_menu_new_folder = Open the dialog to create an empty folder. Due to how the PackFiles are done, these are NOT KEPT ON SAVING if they stay empty.
tt_context_menu_new_packed_file_anim_pack = Open the dialog to create an AnimPack.
tt_context_menu_new_packed_file_db = Open the dialog to create a DB Table (used by the game for... most of the things).
tt_context_menu_new_packed_file_loc = Open the dialog to create a Loc File (used by the game to store the texts you see ingame) in the selected folder.
tt_context_menu_new_packed_file_text = Open the dialog to create a Plain Text File. It accepts different extensions, like '.xml', '.lua', '.txt',....
tt_context_menu_new_queek_packed_file = Open the dialog to create a Packedfile based on the context. For example, if you launch this in /text, it'll create a loc PackedFile.
tt_context_menu_mass_import_tsv = Import a bunch of TSV files at the same time. It automatically checks if they are DB Tables, Locs or invalid TSVs, and imports them all at once. Existing files will be overwritten!
tt_context_menu_mass_export_tsv = Export every DB Table and Loc PackedFile from this PackFile as TSV files at the same time. Existing files will be overwritten!
tt_context_menu_merge_tables = Merge multple DB Tables/Loc PackedFiles into one.
tt_context_menu_update_tables = Update a table to the last known working version of it for the Current game Selected.
tt_context_menu_delete = Delete the selected File/Folder.

tt_context_menu_extract = Extract the selected File/Folder from the PackFile.
tt_context_menu_rename = Rename the selected File/Folder. Remember, whitespaces are NOT ALLOWED and duplicated names in the same folder will NOT BE RENAMED.
tt_context_menu_open_decoder = Open the selected table in the DB Decoder. To create/update schemas.
tt_context_menu_open_dependency_manager = Open the list of PackFiles referenced from this PackFile.
tt_context_menu_open_containing_folder = Open the currently open PackFile's location in your default file manager.
tt_context_menu_open_with_external_program = Open the PackedFile in an external program.
tt_context_menu_open_notes = Open the PackFile's Notes in a secondary view, without closing the currently open PackedFile in the Main View.
tt_filter_autoexpand_matches_button = Auto-Expand matches. NOTE: Filtering with all matches expanded in a big PackFile (+10k files, like data.pack) can hang the program for a while. You have been warned.
tt_filter_case_sensitive_button = Enable/Disable case sensitive filtering for the TreeView.

packedfile_editable_sequence = Editable Sequence

### Rename Dialogues

rename_selection = Rename Selection
rename_selection_instructions = Instructions
rename_selection_placeholder = Write here whatever you want. {"{"}x{"}"} it's your current name.

### Mass-Import

mass_import_tsv = Mass-Import TSV Files
mass_import_num_to_import = Files to import: 0.
mass_import_use_original_filename = Use original filename:
mass_import_import = Import
mass_import_default_name = new_imported_file

mass_import_select = Select TSV Files to Import...

files_to_import = Files to import: {"{"}{"}"}.

### Table

decoder_title = PackedFile Decoder
table_dependency_manager_title = Dependency Manager
table_filter_case_sensitive = Case Sensitive
table_enable_lookups = Use Lookups

### Contextual Menu for TreeView

context_menu_add = &Add...
context_menu_create = &Create...
context_menu_open = &Open...

context_menu_add_file = &Add File
context_menu_add_files = Add File/s
context_menu_add_folder = Add &Folder
context_menu_add_folders = Add Folder/s
context_menu_add_from_packfile = Add from &PackFile
context_menu_select_packfile = Select PackFile
context_menu_extract_packfile = Extract PackFile

context_menu_new_folder = Create Folder
context_menu_new_packed_file_anim_pack = Create AnimPack
context_menu_new_packed_file_db = Create DB
context_menu_new_packed_file_loc = Create Loc
context_menu_new_packed_file_text = Create Text
context_menu_new_queek_packed_file = New Queek File

context_menu_mass_import_tsv = Mass-Import TSV
context_menu_mass_export_tsv = Mass-Export TSV
context_menu_mass_export_tsv_folder = Select destination folder
context_menu_rename = &Rename
context_menu_delete = &Delete
context_menu_extract = &Extract

context_menu_open_decoder = &Open with Decoder
context_menu_open_dependency_manager = Open &Dependency Manager
context_menu_open_containing_folder = Open &Containing Folder
context_menu_open_with_external_program = Open with &External Program
context_menu_open_notes = Open &Notes

context_menu_check_tables = &Check Tables
context_menu_merge_tables = &Merge Tables
context_menu_update_table = &Update Table

### Shortcuts

menu_bar_packfile_section = PackFile Menu
menu_bar_mymod_section = MyMod Menu
menu_bar_view_section = View Menu
menu_bar_game_selected_section = Game Selected Menu
menu_bar_about_section = About Menu
packfile_contents_tree_view_section = PackFile Contents Contextual Menu
packed_file_table_section = Table PackedFile Contextual Menu
packed_file_decoder_section = PackedFile Decoder

shortcut_esc = Esc
shortcut_csp = Ctrl+Shift+P

shortcut_title = Shortcuts
shortcut_text = Shortcut
shortcut_section_action = Section/Action

### Settings

settings_title = Preferences

settings_game_paths_title = Game Paths
settings_extra_paths_title = Extra Paths
settings_paths_mymod = MyMod's Folder
settings_paths_mymod_ph = This is the folder where you want to store all "MyMod" related files.

settings_paths_zip = 7Zip Exe's Path
settings_paths_zip_ph = This is the full path to 7Zip's executable.

settings_game_label = Game Folder
settings_asskit_label = Assembly Kit Folder
settings_game_line_ph = This is the folder where you have {"{"}{"}"} installed, where the .exe is.
settings_asskit_line_ph = This is the folder where you have the Assembly kit for {"{"}{"}"} installed.

settings_ui_title = UI Settings
settings_table_title = Table Settings

settings_ui_language = Language (Requires restart):
settings_ui_dark_theme = Use Dark Theme:
settings_ui_table_adjust_columns_to_content = Adjust Columns to Content:
settings_ui_table_disable_combos = Disable ComboBoxes on Tables:
settings_ui_table_extend_last_column_label = Extend Last Column on Tables:
settings_ui_table_tight_table_mode_label = Enable 'Tight Mode' on Tables:
settings_ui_table_remember_column_visual_order_label = Remember Column's Visual Order:
settings_ui_table_remember_table_state_permanently_label = Remember Table State Across PackFiles:
settings_ui_window_start_maximized_label = Start Maximized:
settings_ui_window_hide_background_icon = Hide Background Game Selected Icon:

settings_select_file = Select File
settings_select_folder = Select Folder

settings_extra_title = Extra Settings
settings_default_game = Default Game:
settings_check_updates_on_start = Check Updates on Start:
settings_check_schema_updates_on_start = Check Schema Updates on Start:
settings_check_template_updates_on_start = Check Template Updates on Start:
settings_allow_editing_of_ca_packfiles = Allow Editing of CA PackFiles:
settings_optimize_not_renamed_packedfiles = Optimize Non-Renamed PackedFiles:
settings_use_lazy_loading = Use Lazy-Loading for PackFiles:
settings_disable_uuid_regeneration_tables = Disable UUID Regeneration on DB Tables:
settings_packfile_treeview_resize_to_fit = Resize TreeView to content's size:
settings_table_resize_on_edit = Resize tables on edits to content's size:

settings_debug_title = Debug Settings
settings_debug_missing_table = Check for Missing Table Definitions
settings_debug_enable_debug_menu = Enable Debug Menu

settings_diagnostics_title = Diagnostics Settings
settings_diagnostics_show_panel_on_boot = Enable Diagnostics Tool:
settings_diagnostics_trigger_on_open = Trigger Diagnostics Check on Open PackFile:
settings_diagnostics_trigger_on_edit = Trigger Diagnostics Check on Table Editing:

settings_text_title = Text Editor Settings

settings_warning_message = <p><b style="color:red;">WARNING: Most of these settings require you to restart the program in order to take effect!</b></p><p></p>

### Settings Tips

tt_ui_global_use_dark_theme_tip = <i>Ash nazg durbatulûk, ash nazg gimbatul, ash nazg thrakatulûk, agh burzum-ishi krimpatul</i>
tt_ui_table_adjust_columns_to_content_tip = If you enable this, when you open a DB Table or Loc File, all columns will be automatically resized depending on their content's size.
    Otherwise, columns will have a predefined size. Either way, you'll be able to resize them manually after the initial resize.
    NOTE: This can make very big tables take more time to load.
tt_ui_table_disable_combos_tip = If you disable this, no more combos will be shown in referenced columns in tables. This means no combos nor autocompletion on DB Tables.
    Now shut up Baldy.
tt_ui_table_extend_last_column_tip = If you enable this, the last column on DB Tables and Loc PackedFiles will extend itself to fill the empty space at his right, if there is any.
tt_ui_table_tight_table_mode_tip = If you enable this, the vertical useless space in tables will be reduced, so you can see more data at the same time.
tt_ui_table_remember_column_visual_order_tip = Enable this to make RPFM remember the visual order of the columns of a DB Table/LOC, when closing it and opening it again.
tt_ui_table_remember_table_state_permanently_tip = If you enable this, RPFM will remember the state of a DB Table or Loc PackedFile (filter data, columns moved, what column was sorting the Table,...) even when you close RPFM and open it again. If you don't want this behavior, leave this disabled.
tt_ui_window_start_maximized_tip = If you enable this, RPFM will start maximized.


tt_extra_network_check_updates_on_start_tip = If you enable this, RPFM will check for updates at the start of the program, and inform you if there is any update available.
    Whether download it or not is up to you.
tt_extra_network_check_schema_updates_on_start_tip = If you enable this, RPFM will check for schema updates at the start of the program,
    and allow you to automatically download it if there is any update available.
tt_extra_packfile_allow_editing_of_ca_packfiles_tip = By default, only PackFiles of Type 'Mod' and 'Movie' are editables, as those are the only ones used for modding.
    If you enable this, you'll be able to edit 'Boot', 'Release' and 'Patch' PackFiles too. Just be careful of not writing over one of the game's original PackFiles!
tt_extra_packfile_optimize_not_renamed_packedfiles_tip = If you enable this, when running the 'Optimize PackFile' feature RPFM will optimize Tables and Locs that have the same name as their vanilla counterparts.
    Usually, those files are intended to fully override their vanilla counterparts, so by default (this setting off) they are ignored by the optimizer. But it can be useful sometimes to optimize them too (AssKit including too many files), so that's why this setting exists.
tt_extra_packfile_use_lazy_loading_tip = If you enable this, PackFiles will load their data on-demand from the disk instead of loading the entire PackFile to Ram. This reduces Ram usage by a lot, but if something else changes/deletes the PackFile while it's open, the PackFile will likely be unrecoverable and you'll lose whatever is in it.
    If you mainly mod in Warhammer 2's /data folder LEAVE THIS DISABLED, as a bug in the Assembly Kit causes PackFiles to become broken/be deleted when you have this enabled.
tt_extra_disable_uuid_regeneration_on_db_tables_label_tip = Check this if you plan to put your binary tables under Git/Svn/any kind of version control software.

tt_debug_check_for_missing_table_definitions_tip = If you enable this, RPFM will try to decode EVERY TABLE in the current PackFile when opening it or when changing the Game Selected, and it'll output all the tables without an schema to a \"missing_table_definitions.txt\" file.
    DEBUG FEATURE, VERY SLOW. DON'T ENABLE IT UNLESS YOU REALLY WANT TO USE IT.

tt_diagnostics_enable_diagnostics_tool_tip = Enable this to make the diagnostics panel appear on start.
tt_diagnostics_trigger_diagnostics_on_open_tip = Enable this to trigger a full PackFile Diagnostics check when opening a PackFile.
tt_diagnostics_trigger_diagnostics_on_table_edit_tip = Enable this to trigger a limited diagnostics check each time you edit a table.

### CA_VP8 Videos

format = Format:
version = Version:
header_len = Header Lenght:
codec_four_cc = Codec Four CC:
width = Width:
height = Height:
ms_per_frame = Ms Per Frame:
num_frames = Number of Frames:
largest_frame = Largest Frame:
mistery_number = I don't know what this is:
offset_frame_table = Frame Table's Offset:
framerate = Framerate:
timebase = Timebase:
x2 = I don't know what this is:

convert_to_camv = Convert to CAMV
convert_to_ivf = Convert to IVF

notes = Notes

external_current_path = Current path for edition:
stop_watching = Stop watching the file
open_folder = Open folder in file manager

game_selected_changed_on_opening = Game Selected changed to {"{"}{"}"}, as the PackFile you opened is not compatible with the game you had selected.

### Extra stuff I don't remember where it goes.

rpfm_title = Rusted PackFile Manager
delete_mymod_0 = <p>You are about to delete this <i>'MyMod'</i> from your disk.</p><p>There is no way to recover it after that.</p><p>Are you sure?</p>
delete_mymod_1 = <p>There are some changes yet to be saved.</p><p>Are you sure?</p>

api_response_success_new_stable_update = <h4>New major stable update found: {"{"}{"}"}</h4> <p>Please, make sure to save your work in progress before hitting 'Update', or you may lose it.</p>
api_response_success_new_beta_update = <h4>New beta update found: {"{"}{"}"}</h4><p>Please, make sure to save your work in progress before hitting 'Update', or you may lose it.</p>
api_response_success_new_update_hotfix = <h4>New minor update/hotfix found: {"{"}{"}"}</h4><p>Please, make sure to save your work in progress before hitting 'Update', or you may lose it.</p>
api_response_success_no_update = <h4>No new updates available</h4> <p>More luck next time :)</p>
api_response_success_unknown_version = <h4>Error while checking new updates</h4> <p>There has been a problem when getting the lastest released version number, or the current version number. That means I fucked up the last release title. If you see this, please report it here:\n<a href=\"https://github.com/Frodo45127/rpfm/issues\">https://github.com/Frodo45127/rpfm/issues</a></p>
api_response_error = <h4>Error while checking new updates :(</h4> {"{"}{"}"}

schema_no_update = <h4>No new schema updates available</h4> <p>More luck next time :)</p>
schema_new_update = <h4>New schema update available</h4> <p>Do you want to update the schemas?</p>

template_no_update = <h4>No new template updates available</h4> <p>More luck next time :)</p>
template_new_update = <h4>New template update available</h4> <p>Do you want to update the templates?</p>

api_response_schema_error = <h4>Error while checking new updates :(</h4> <p>If you see this message, there has been a problem with your connection to the Github.com server. Please, make sure you can access to <a href=\"https://api.github.com\">https://api.github.com</a> and try again.</p>
schema_update_success = <h4>Schemas updated and reloaded</h4><p>You can continue using RPFM now.</p>
template_update_success = <h4>Templates updated and reloaded</h4><p>You can continue using RPFM now.</p>

files_extracted_success = {"{"}{"}"} files extracted. No errors detected.
mymod_delete_success = MyMod successfully deleted: \"{"{"}{"}"}\"

game_selected_unsupported_operation = This operation is not supported for the Game Selected.

optimize_packfile_success = PackFile optimized.
update_current_schema_from_asskit_success = Currently loaded schema updated.
generate_schema_diff_success = Diff generated succesfully.
settings_font_title = Font Settings

title_success = Success!
title_error = Error!

rename_instructions = It's easy, but you'll not understand it without an example, so here it's one:
     - Your files/folders says 'you' and 'I'.
     - Write 'whatever {"{"}x{"}"} want' in the box below.
     - Hit 'Accept'.
     - RPFM will turn that into 'whatever you want' and 'whatever I want' and call your files/folders that.
    And, in case you ask, works with numeric cells too, as long as the resulting text is a valid number.

update_table_success = Table updated from version '{"{"}{"}"}' to version '{"{"}{"}"}'.
no_errors_detected = No errors detected.
original_data = Original Data: '{"{"}{"}"}'
column_tooltip_1 = This column is a reference to:
column_tooltip_2 = And many more. Exactly, {"{"}{"}"} more. Too many to show them here.
column_tooltip_3 = Fields that reference this column:
column_tooltip_4 = This field expects the path of a file.
column_tooltip_5 = This field expect the name of a file under the following path:

tsv_select_title = Select TSV File to Import...
tsv_export_title = Export TSV File...

rewrite_selection_title = Rewrite Selection
rewrite_selection_instructions_title = Instructions
rewrite_selection_instructions = Legend says:
     - {"{"}x{"}"} means current value.
     - {"{"}y{"}"} means current column.
     - {"{"}z{"}"} means current row.
rewrite_selection_is_math = Is a math operation?
rewrite_selection_placeholder = Write here whatever you want.
rewrite_selection_accept = Accept

context_menu_apply_submenu = A&pply...
context_menu_clone_submenu = &Clone...
context_menu_copy_submenu = &Copy...
context_menu_add_rows = &Add Row
context_menu_insert_rows = &Insert Row
context_menu_delete_rows = &Delete Row
context_menu_rewrite_selection = &Rewrite Selection
context_menu_clone_and_insert = &Clone and Insert
context_menu_clone_and_append = Clone and &Append
context_menu_copy = &Copy
context_menu_copy_as_lua_table = &Copy as &LUA Table
context_menu_paste = &Paste
context_menu_search = &Search
context_menu_sidebar = Si&debar
context_menu_import_tsv = &Import TSV
context_menu_export_tsv = &Export TSV
context_menu_invert_selection = Inver&t Selection
context_menu_reset_selection = Reset &Selection
context_menu_resize_columns = Resize Columns
context_menu_undo = &Undo
context_menu_redo = &Redo
context_menu_cascade_edition = Rename References

header_column = <b><i>Column Name</i></b>
header_hidden = <b><i>Hidden</i></b>
header_frozen = <b><i>Frozen</i></b>

file_count = File Count:
file_paths = File Paths:
animpack_unpack = Unpack

special_stuff_repack_animtable = RePack AnimTable
tt_repack_animtable = This action repacks an animtable (if found) back into an AnimPack.

load_template = Load Template
load_templates_dialog_title = Load Template
load_templates_dialog_accept = Load Template

nested_table_title = Nested Table
nested_table_accept = Accept

about_check_template_updates = Check Template Updates
uodate_templates_success = Templates updated correctly.
tt_uodate_templates = This command attemps to update your templates.

integer_1 = Unknown integer 1:
integer_2 = Unknown integer 2:

settings_update_channel = Update Channel
update_success_main_program = <h4>RPFM updated correctly!</h4> <p>To check what changed in this update, check this link: <a href='file:///{"{"}{"}"}'>CHANGELOG.md</a>. If you're updating to a beta, the relevant changes are on the "Unreleased" section.</p> <p>Please, restart the program for the changes to apply.</p>

settings_autosave_interval = Autosave Interval (min)
autosaving = Autosaving...
autosaved = Autosaved
error_autosave_non_editable = This PackFile cannot be autosaved.

settings_ui_table_use_old_column_order_label = Use Old Column Order (Keys first):

context_menu_paste_as_new_row = Paste as New Row

gen_loc_diagnostics = Diagnostics
diagnostics_button_check_packfile = Check PackFile
diagnostics_button_check_current_packed_file = Check Open PackedFiles Only
diagnostics_button_error = Error
diagnostics_button_warning = Warning
diagnostics_button_info = Info
diagnostics_button_only_current_packed_file = Open PackedFiles Only

diagnostics_colum_level = Level
diagnostics_colum_diag = Diagnostic
diagnostics_colum_cells_affected = Cells Affected
diagnostics_colum_path = Path
diagnostics_colum_message = Message

context_menu_copy_path = Copy Path
mymod_open_mymod_folder = Open MyMod Folder
open_from_autosave = Open From Autosave

all = All
settings_expand_treeview_when_adding_items = Expand new TreeView items when added:
settings_expand_treeview_when_adding_items_tip = Set this to true if you want folders to be expanded when added to the TreeView. Set it to false to not expand them.

label_outdated_table = Outdated table:
label_invalid_reference = Invalid reference:
label_empty_row = Empty row:
label_empty_key_field = Empty key field:
label_empty_key_fields = Empty key fields:
label_duplicated_combined_keys = Duplicated combined keys:
label_no_reference_table_found = No reference table found:
label_no_reference_table_nor_column_found_pak = No reference Table/Column found:
label_no_reference_table_nor_column_found_no_pak = No reference Table/Column/Dependencies found:
label_invalid_escape = Invalid escape:
label_duplicated_row = Duplicated row:
label_invalid_dependency_packfile = Invalid dependency PackFile:
label_dependencies_cache_not_generated = Dependencies Cache not generated:

diagnostics_button_show_more_filters = Show more filters
diagnostics_colum_report_type = Report Type

diagnostic_type = Diagnostic Report Type
diagnostic_show = Show?

dependency_packfile_list_label = <p><b style="color:red;">WARNING: Adding a PackFile to this list will load that PackFile if present EVEN IF IT'S NOT SELECTED IN THE MOD MANAGER!</b></p><p></p>

context_menu_open_packfile_settings = Open PackFile Settings
pfs_diagnostics_files_to_ignore_label = <p><b><i>PackedFiles to Ignore on Diagnostics Check</i></b></p>
pfs_diagnostics_files_to_ignore_description_label = <p>------------</p><p>The PackedFiles on this list will be ignored when doing a diagnostics check. They'll still be used as source data for other things (like providing reference data) but they will not be analyzed.</p><p><b>One path per line. Comment lines with #.</b> The following are valid examples</p>
    <ul>
        <li>
        <i><b>db/land_units_tables</b></i> => All tables in that folder will be ignored.
        </li>
        <li>
        <i><b>db/land_units_tables/table1</b></i> => That exact table will be ignored.
        </li>
        <li>
        <i><b>db/land_units_tables/table2;field1,field2</b></i> => Only those two fields of that specific table will be ignored.
        </li>
        <li>
        <i><b>db/land_units_tables;field1,field2</b></i> => Only those two fields of all tables in that folder will be ignored.
        </li>
        <li>
        <i><b>db/land_units_tables/table1;;DiagId1,DiagId2</b></i> => Only those two diagnostics for that specific table will be ignored. Filter keys available in the manual.
        </li>
    </ul>
    <br/>

pfs_import_files_to_ignore_label = <p><b><i>Files to Ignore when Importing</i></b></p>
pfs_import_files_to_ignore_description_label = <p>The files on this list will be ignored when importing from a MyMod folder. Only for MyMods. Paths are relative, the glory of the empire is absolute.</p>
pfs_disable_autosaves_label = <p><b><i>Disable Autosaves for this PackFile</i></b></p>
pfs_disable_autosaves_description_label = <p></p>

instructions_ca_vp8 = It's simple, the video can have 2 formats: CAMV (used by the game) and IVF (reproducible on a media player with VP8 codecs).
  To export a video, convert it to IVF and extract it.
  To make it load in-game, convert it to CAMV and save the PackFile.

settings_debug_spoof_ca_authoring_tool = Spoof CA's Authoring Tool
tt_settings_debug_spoof_ca_authoring_tool = Checking this will make all PFH6 PackFiles saved with RPFM to be marked as "Saved with CA-TOOL". For testing purpouses only.

template_name = Name:
template_description = Description:
template_author = Author:
template_post_message = Post Message:
save_template = Save PackFile to Template

new_template_sections = Sections
new_template_options = Options
new_template_params = Parameters
new_template_info = Basic Info

new_template_sections_description = <p>Sections or Steps this template will be splitted in.</p>
 <p>By default, all steps will show in the order they're here, but you can hide them to only appear if certain options are selected. The columns mean:
    <ul>
       <li>Key: Internal name of the section.</li>
       <li>Name: Text the user will see when using the Template.</li>
       <li>Required Options: Options required for this section to appear.</li>
    </ul>
 </p>

new_template_options_description = <p>These are options/flags/however you want to call them.</p>
 <p>They control what parts of the template can be enabled/disabled when loading it to a PackFile.
 For example, in a template for projectiles, an option can be "Has custom explosion?" or "Has custom display proyectile?".</p>
 The columns mean:
 <ul>
    <li>The first column is the internal name of the option.</li>
    <li>The second column is the text the user will see when using the Template.</li>
 </ul>

new_template_params_description = <p>These are the parameters that can be applied to the Template by the user when loading it to a PackFile.</p>
 <p>They allow the user to personalize parts of the template for his use, like changing the name of the files, the value on cells,...</p>
 The columns mean:
 <ul>
    <li>The first column is the internal name of the parameter.</li>
    <li>The second column is the text the user will see when using the Template.</li>
 </ul>

new_template_info_description = <p>This is where you can set up some meta data of this .</p>

key = Key
name = Name
section = Section
required_options = Required Options
param_type = Param Type

load_template_info_section = Template's Info
load_template_options_section = Options
load_template_params_section = Parameters

close_tab = Close Tab
close_all_other_tabs = Close Other Tabs
close_tabs_to_left = Close Tabs to the Left
close_tabs_to_right = Close Tabs to the Right
prev_tab = Next Tab
next_tab = Previous Tab

settings_debug_clear_autosave_folder = Clear autosave folder
settings_debug_clear_schema_folder = Clear schema folder
settings_debug_clear_layout_settings = Clear layout settings
tt_settings_debug_clear_autosave_folder = Use this to clear the entire autosave folder, either to clear space on your disk, or to apply the changes to autosave amount, if any.
tt_settings_debug_clear_schema_folder = Use this to clear the entire schema folder. Just in case the updater fails.
tt_settings_debug_clear_layout_settings = Use this to clear the layout special settings and restore the UI to its initial state.

autosaves_cleared = Autosave folder deleted. It'll be regenerated the next time you start the program.
schemas_cleared = Schemas folder deleted. Please, remember to re-download the schemas to be able to open tables.

settings_autosave_amount = Autosave Amount (min 1)
tt_settings_autosave_amount = Sets the amount of autosaves RPFM is allowed to use. If you reduce this number, you need to hit "Clear Autosave Folder" to delete the extra autosaves. Keep in mind this resets the entire autosave folder.

restart_button = Restart
error_not_booted_from_launcher = This window of RPFM has not been launched from the "rpfm.exe" file, but directly from the "rpfm_ui.exe" file. Since version 2.3.102, you should launch it from "rpfm.exe" (or equivalent) to support certain features regarding the update system.

install_sucess = PackFile successfully installed.
uninstall_sucess = PackFile successfully uninstalled.

outdated_table_explanation = Tables have an internal version number that changes whenever CA does an update to said table that changes its structure.
    An outdated table means your table may have structural differences introduced in newer versions, like new/changed columns.

    This can have consecuences ranging from not being able to use certain new features, to straigh crashes, depending on the table and changes.
    It's advised to always update your tables after a patch by opening your PackFile, right-clicking your table, and clicking in "Update Table".

    Keep in mind RPFM fills new columns with default data on update. After updating a table, make sure its data is still correct!
    Otherwise, you may find that you needed to put something in the new columns for the game not to crash...

invalid_reference_explanation = Some table columns reference another table's columns. "Invalid Reference" means the data present in a cell it's not present in any of the tables that cell references.
    This is usually due to a typo, a table update, a submod that doesn't reference the parent mod,...

    This is one of the most common causes of crashes on start, and you have to make sure to fix these when they popup if you want to avoid crashes.
    One special situation is if this mod is a submod of another mod. In that case, you have to open your PackFile, right-clicking it, and click in "Open/Open Dependency Manager".
    Then, add the full name of the parent mod to the list. For example, "Luccini.pack". That will make RPFM to take that mod into account when checking for these kind of errors.

empty_row_explanation = Empty rows on tables have no uses, and can cause all kind of issues in the long run.
    It's strongly advised to remove them.

empty_key_field_explanation = Tables may have one or more "key" columns that have (usually) to be unique in the entire table.
    Empty key fields can cause problems, ranging from effects not working to crashes. It's strongly advised to fix them.

empty_key_fields_explanation =  Tables may have one or more "key" columns that have (usually) to be unique in the entire table. This error means all the "key" columns in a row are empty.
    Empty key fields can cause problems, ranging from effects not working to crashes. It's strongly advised to fix them.

duplicated_combined_keys_explanation = Tables may have one or more "key" columns that have (usually) to be unique in the entire table. This error means you have two rows with the same key.
    Empty key fields can cause problems, ranging from effects not working to crashes. It's strongly advised to remove one of them.

    If this triggers due to a false positive, go to your PackFile, right-click it, and click on "Open/Open PackFile Settings".
    Then, add the table/field is giving the false positive to the "PackedFiles to Ignore on Diagnostics Check" list and save the PackFile.

no_reference_table_found_explanation = Some table columns reference another table's columns. This means a column was found that referenced a table that RPFM couldn't find.
    This is either an issue with the schema, or just a table reference CA forgot to update.

    In any case, this message is only informative and you can ignore it.

no_reference_table_nor_column_found_pak_explanation = Some tables found in the Assembly Kit are not in data.pack or equivalent for different reasons. To be able to read those table quickly,
    RPFM stores them in a file generated by going into "Special Stuff" and clicking in "Generate Dependencies Cache".

    This message means that a table is referencing a column on another table, but that column couldn't be found in the referenced table. Not even in the tables stored in the cache.
    This message is harmless, and is only useful for internal debugging. You can ignore it.

no_reference_table_nor_column_found_no_pak_explanation = Some tables found in the Assembly Kit are not in data.pack or equivalent for different reasons. To be able to read those table quickly,
    RPFM stores them in a file generated by going into "Special Stuff" and clicking in "Generate Dependencies Cache".

    This message means that a table is referencing a column on another table, but that column couldn't be found in the referenced table,
    and RPFM didn't find a generated dependencies cache for the game, so it doesn't know if the problem is due to the missing cache file, or due to an error.

    If you see this message, genetate the cache for your game by going into "Special Stuff" and clicking in "Generate Dependencies Cache".

invalid_escape_explanation = Certain characters, like \n (jumpline) and \t (tabulation) need to be escaped in a special way in order for the game to recognize them.
    This error means RPFM has detected one of these characters that's not escaped correctly, causing it to show incorrectly ingame.

    To fix it, make sure you use \\n or \\t (with two slashes) instead.

duplicated_row_explanation = Table rows usually convey one specific data to the game. For example, one row may indicate X unit has X ability.
    This error means there are 2 or more rows in a table that are exactly the same.

    This can cause problems and it's adviced to leave only one copy of each row in a table.

invalid_loc_key_explanation = RPFM has detected that one row from your Loc file has a key with invalid characters in it. This can cause all sort of problems, including crashes, so it's better to fix it ASAP.
    A common cause of this is an old bug in PFM code (yes, PFM) that causes Loc Keys to get invalid characters added at their end if you copy/paste them.

    To fix it, edit the reported cell and delete any invalid (and often invisible) characters on it.

invalid_dependency_pack_file_name_explanation = One of the PackFile Names in the Dependency Manager has an invalid format. Things that cause this error are:
    - Empty rows on the Dependency Manager.
    - A PackFile name not ended in ".pack".
    - A PackFile name containing an space.

pfs_button_apply = Apply Settings
cascade_edition_dialog = Rename References
template_load_final_message = And with that, the template is done. Make sure to follow the steps here in case the template needs them.
is_required = Is Required
context_menu_generate_ids = Generate Ids
generate_ids = Generate Ids
generate_ids_title = Generate Ids
generate_ids_instructions_title = Instructions
generate_ids_instructions = It's simple, write the initial id in the box below and hit accept.
generate_ids_accept = Accept

context_menu_delete_filtered_out_rows = Delete Filtered-out Rows
are_you_sure_delete_filtered_out_rows = This will delete all filtered-out rows. Are you sure?

context_menu_go_to = Go To...
context_menu_go_to_definition = Go To Definition
source_data_for_field_not_found = The source of the selected data could not be found.
context_menu_go_to_loc = Go To Loc Entry:  {"{"}{"}"}
loc_key_not_found = The loc entry couldn't be found.
table_filter_show_blank_cells = Show Blank Cells
special_stuff_rescue_packfile = Rescue PackFile
are_you_sure_rescue_packfile = Are you sure you want to do this? This is a dangerous option that should never be used unless the dev or RPFM tells you to specifically use it.
    So again, are you sure you want to use this?

filter_group = Group
are_you_sure_delete = Are you sure you want to delete the selected PackedFiles?
label_invalid_loc_key = Invalid Loc Key:
info_title = Info
category_title = Category {"{"}{"}"}
equipment_title = Equipments
save_changes = Save Changes
debug_view_save_success = PackedFile Saved.
special_stuff_generate_dependencies_cache = Generate Dependencies Cache
tt_generate_dependencies_cache = Generates a dependency cache for the currently selected game, so RPFM can quickly access the game's data without using too much memory.
generate_dependency_cache_success = Dependencies Cache successfully created and reloaded.

dependencies_cache_not_generated_explanation = The dependencies cache hasn't been generated for the game selected. Without it, RPFM can't perform certain operations that depends on it, like diagnostics on tables, or reference checks for tables.

    To generate it, go to "Special Stuff/yourgame/Generate Dependencies Cache" and wait until it finish.

    Remember to do this after a game patch too, so the cache gets updated with the new changes.

label_invalid_packfile_name = Invalid PackFile Name:
invalid_packfile_name_explanation = PackFile names cannot contain whitespace characters.

    To fix it, replace any whitespace in the PackFile's name with underscores.

label_table_name_ends_in_number = Table name ends in number:
table_name_ends_in_number_explanation = Numbers at the end of a DB Table's name usually cause a very weird issue, where a mod crashes for anyone but the modder who makes it.

    To fix it, remove the number at the end of the name of the reported DB Table.

label_table_name_has_space = Table name has spaces:
table_name_has_space_explanation = Cataph doesn't like them. Also, this causes tables to sometimes not being loaded at all.

    Replace any whitespace in the table's name with underscores.

label_table_is_datacoring = Table is datacoring:
table_is_datacoring_explanation = When your mod has a table (or any file, really) with the exact same path as a vanilla file, your mod overwrites it entirely.

    When this happens with tables, it's called "Datacoring", and it's something to be aware of. Datacoring replaces the vanilla tables with yours, and thus it causes your
    mod to be incompatible with anything that also replaces that same tables or depends on data of the replaced tables, if that data is not also present in your modded table.
    And so, "Datacoring" is something that should be avoided except when it's the only way to do something, like if you want to actually remove a row from a vanilla table.

    This warning is to notice you that you are, either intentionally or accidentally, datacoring a table. If it's accidentally, change the name of the reported table with
    another one. If it's intentionally, you can hide this message by going to the PackFile Settings ("Right-click the PackFile/Open.../Open PackFile Settings") and blacklisting
    this warning for this table there.


label_dependencies_cache_outdated = Dependencies Cache is outdated:
label_dependencies_cache_could_not_be_loaded = Dependencies Cache could not be loaded:

dependencies_cache_outdated_explanation = The dependencies cache is outdated and must be regenerated. This usually happens due to a game update, or due to someone modifing the game files.

    RPFM needs the dependencies cache up-to-date in order to provide diagnostics, table completions, table creations, etc... so it's important to keep it updated.

    To fix it, go to "Special Stuff/yourgame/Generate Dependencies Cache" and wait until it finish.

dependencies_cache_could_not_be_loaded_explanation = RPFM failed to load the dependencies cache. This can be caused by multiple reasons, for example:
    - RPFM being unable to read the game files due to another program locking them, or due to them being missing.
    - RPFM not being able to read the dependencies cache itself, or its folder.
    - Many more. Too many to count them.

    The error message returned is: {"{"}{"}"}

generate_dependencies_cache_are_you_sure = Do you want to generate the dependencies cache?

optimize_packfile_are_you_sure = <p><b>Are you sure you want to optimze this PackFile?</b></p>
    <p>
        Please, do a backup before using this. What this does is:
        <ul>
            <li><b>Remove DB table entries unchanged from the vanilla files</b> (unless the table is datacoring).</li>
            <li><b>Remove LOC entries unchanged from the vanilla files</b> (unless the table is datacoring).</li>
            <li><b>Remove empty DB tables</b>.</li>
            <li><b>Remove empty LOC files</b>.</li>
            <li><b>Remove useless xml on map packs</b>, which are a byproduct of how bob exports map packs.</li>
        </ul>
        So again, are you sure you want to do it?
    </p>

animpack_view_instructions = <p><b>How to use this view:</b></p>
    <ul>
        <li><b>If you want to add stuff from the PackFile to the AnimPack</b>: double-click the files you want to add on the left panel.</li>
        <li><b>If you want to extract files from the AnimPack into the PackFile</b>: double-click the files you want to add on the right panel.</li>
        <li><b>If you want to delete files from the AnimPack</b>: select what you want to delete on the right panel, then hit delete.</li>
    </ul>

send_table_for_decoding = Send Table for Decoding
cancel = Cancel
send = Send
send_table_for_decoding_explanation = <p>You are about to send a table for being decoded by RPFM's author.</p>
    <p>Please, make sure the following data is correct before hitting send, and cancel if it's not:
        <ul>
            <li><b>Game selected</b>: {"{"}{"}"}.</li>
            <li><b>Table type to decode</b>: {"{"}{"}"}.</li>
        </ul>
        Is that correct? If so, hit send, and if nothing broke, the table should be sent in the background.
    </p>
    <p>PD: Please check for schema updates before sending a table. Most of the tables I've received since I enabled this
    were already decoded, meaning you guys had an outdated schema. I don't want to have to remove this due to being
    spammed with tables that don't need decoding, so please, only send a table if it's really not decoded in the latest schema.
    </p>


field_with_path_not_found_explanation = The data in the reported cell is supposed to contain a path/filename, but said path/filename has not been found in either this mod,
    any mods this mod depends on, or the vanilla files.

    Please make sure the value in the cell is an existing path. For cells that expect only a filename and not a full path, hover over their column header to know
    in what path the file is expected to be.

label_field_with_path_not_found = Path/File in field not found:
settings_enable_rigidmodel_editor = Enable RigidModel Editor:
tt_settings_debug_enable_rigidmodel_editor = This setting allows you to disable the new RigidModel editor (still in beta) should you face any issues with it,
    so you can still use RPFM without it.

settings_use_right_side_markers = Use Right-Side Markers:
tt_ui_table_use_right_side_markers_tip = Choose a side in the marker war. Join the Rights now!

settings_tab_paths = Paths
settings_tab_settings = Settings

settings_ui_table_colour_table_added_label = Added
settings_ui_table_colour_table_modified_label = Modified
settings_ui_table_colour_diagnostic_error_label = Error
settings_ui_table_colour_diagnostic_warning_label = Warning
settings_ui_table_colour_diagnostic_info_label = Info

settings_ui_table_colour_light_label = Light theme
settings_ui_table_colour_dark_label = Dark theme

label_incorrect_game_path = Incorrect Game Path:
incorrect_game_path_explanation = RPFM detected that the Game Path you set in the settings is incorrect.
    This path is needed for many, MANY features to work properly. So set it up properly.

generate_dependencies_cache_warn = This means RPFM will still try to generate the Dependencies Cache, but the diagnostics tool may generate a bunch of false positives.

are_you_sure_rename_db_folder = <p>You are trying to break the golden rule of DB Editing: <b>NEVER RENAME THE TABLE FOLDERS</b>.</p>
    <p>Doing so will cause your game to either not load the mod correctly, or crash on boot.</p>

    <p>If you're doing this because someone told you to <i>rename the tables</i>, he/she/it meant the table files, not the table folders.</p>

    <p>The only reason why there is even a button in this dialog to continue is for the very specific situation when you're trying to fix a table folder that someone else renamed.</p>
    <p>If that's not your case, exit this dialog and remember: <b>NEVER RENAME THE TABLE FOLDERS</b>.</p>

<<<<<<< HEAD
settings_enable_esf_editor = Enable ESF/CCD/SAVE editor:
tt_settings_debug_enable_esf_editor = This setting allows you to disable the new ESF editor (still in beta) should you face any issues with it,
    so you can still use RPFM without it.
=======
gen_loc_dependencies = Dependencies
context_menu_import = Import
dependencies_asskit_files = Assembly Kit Files
dependencies_game_files = Game Files
dependencies_parent_files = Parent Files
import_from_dependencies = Import from Dependencies
>>>>>>> ed6a8d72
<|MERGE_RESOLUTION|>--- conflicted
+++ resolved
@@ -1042,15 +1042,12 @@
     <p>The only reason why there is even a button in this dialog to continue is for the very specific situation when you're trying to fix a table folder that someone else renamed.</p>
     <p>If that's not your case, exit this dialog and remember: <b>NEVER RENAME THE TABLE FOLDERS</b>.</p>
 
-<<<<<<< HEAD
 settings_enable_esf_editor = Enable ESF/CCD/SAVE editor:
 tt_settings_debug_enable_esf_editor = This setting allows you to disable the new ESF editor (still in beta) should you face any issues with it,
     so you can still use RPFM without it.
-=======
 gen_loc_dependencies = Dependencies
 context_menu_import = Import
 dependencies_asskit_files = Assembly Kit Files
 dependencies_game_files = Game Files
 dependencies_parent_files = Parent Files
-import_from_dependencies = Import from Dependencies
->>>>>>> ed6a8d72
+import_from_dependencies = Import from Dependencies